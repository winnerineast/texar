--- conflicted
+++ resolved
@@ -1,14 +1,16 @@
 sudo: required
 language: python
+dist: xenial  # Required for Python 3.7
+cache: pip
 
 python:
-  - "3.5"
   - "3.6"
+  - "3.7"
 
 install:
   - pip install --upgrade pip
   - pip install --progress-bar off .[tensorflow-cpu]
-  - pip install flake8
+  - pip install flake8==3.7.7
   - pip install pytest
 
 script:
@@ -16,18 +18,13 @@
   - flake8 . --count --select=E901,E999,F821,F822,F823 --show-source --statistics
   # exit-zero treats all errors as warnings. Texar limits lines to a maximum of 80 chars. 
   - flake8 . --count --exit-zero --max-complexity=10 --max-line-length=80 --statistics
-<<<<<<< HEAD
-
-script:
-=======
->>>>>>> 1b8428fd
   # Unit tests
   - pytest
 
 jobs:
   include:
     - stage: docs
-      python: "3.6"
+      python: "3.7"
       install:
         - pip install --upgrade pip
         - pip install --progress-bar off -r requirements.txt
