--- conflicted
+++ resolved
@@ -29,6 +29,7 @@
 # pylint: disable=invalid-name, no-member, too-many-locals
 # pylint: disable=too-many-branches, too-many-statements, redefined-variable-type
 
+import os
 import sys
 import time
 import importlib
@@ -170,18 +171,10 @@
 
     nll = rc_loss + kl_weight * kl_loss
 
-<<<<<<< HEAD
     learning_rate = tf.placeholder(dtype=tf.float32, shape=(),
                                    name='learning_rate')
     train_op = tx.core.get_train_op(nll, learning_rate=learning_rate,
                                     hparams=config.opt_hparams)
-
-=======
-    learning_rate = \
-        tf.placeholder(dtype=tf.float32, shape=(), name='learning_rate')
-    train_op = tx.core.get_train_op(nll, learning_rate=learning_rate,
-        hparams=config.opt_hparams)
->>>>>>> e9a8cec1
 
     def _run_epoch(sess, epoch, mode_string, display=10):
         if mode_string == 'train':
@@ -285,24 +278,21 @@
                 saver.save(sess, save_path)
             else:
                 opt_vars['steps_not_improved'] += 1
-<<<<<<< HEAD
-                if opt_vars['steps_not_improved'] == \
-                        config.lr_decay_hparams["threshold"]:
-=======
                 if opt_vars['steps_not_improved'] == decay_ts:
->>>>>>> e9a8cec1
                     old_lr = opt_vars['learning_rate']
                     opt_vars['learning_rate'] *= decay_factor
                     opt_vars['steps_not_improved'] = 0
                     new_lr = opt_vars['learning_rate']
+
                     print('-----\nchange lr, old lr: %f, new lr: %f\n-----' %
                           (old_lr, new_lr))
+
                     saver.restore(sess, save_path)
+
                     decay_cnt += 1
                     if decay_cnt == max_decay:
                         break
 
-
         print('\nbest testing nll: %.4f, best testing ppl %.4f\n' %
               (best_nll, best_ppl))
 
