--- conflicted
+++ resolved
@@ -37,22 +37,12 @@
 - Setting up Horovod in the code (click the links below to see the corresponding actual code in `lm_ptb_distributed.py`):
     1. [`hvd.init()`](https://github.com/asyml/texar/blob/master/examples/distributed_gpu/lm_ptb_distributed.py#L76): initialize Horovod
     2. [`hvd.DistributedOptimizer`](https://github.com/asyml/texar/blob/master/examples/distributed_gpu/lm_ptb_distributed.py#L131): wrap your optimizer.
-<<<<<<< HEAD
     3. [`hvd.broadcast_global_variables(0)`](https://github.com/asyml/texar/blob/master/examples/distributed_gpu/lm_ptb_distributed.py#L191): set the operator to broadcast your global variables to different processes from rank-0 process.
     4. [set visible GPU list](https://github.com/asyml/texar/blob/master/examples/distributed_gpu/lm_ptb_distributed.py#L194) by `config.gpu_options.visible_device_list = str(hvd.local_rank())`, to make each process see the attached single GPU.
     5. [run the broadcast node](https://github.com/asyml/texar/blob/master/examples/distributed_gpu/lm_ptb_distributed.py#L203): run the broadcast operator before training
 - Data feeding:
     - You should [split your dataset into shards](https://github.com/asyml/texar/blob/master/examples/distributed_gpu/ptb_reader.py#L52) before sending them to different processes, to make sure different GPUs are fed different mini-batch in each iteration.
     - Because we update the global variables based on the mini-batches in different processes, we may need to adjust the `learning rate`, `batch_size` to fit the distributed settings. In this example, we [scale down the specified `batch_size` with the number of processes](https://github.com/asyml/texar/blob/master/examples/distributed_gpu/ptb_reader.py#L45) before feeding the mini-batch into the graph, to replicate the gradient computation in single-gpu setting.
-=======
-    3. [`hvd.broadcast_global_variables(0)`](https://github.com/asyml/texar/blob/master/examples/distributed_gpu/lm_ptb_distributed.py#L194): set the operator to broadcast your global variables to different processes from the rank-0 process.
-    4. [set visible GPU list](https://github.com/asyml/texar/blob/master/examples/distributed_gpu/lm_ptb_distributed.py#L194) by `config.gpu_options.visible_device_list = str(hvd.local_rank())`, make each process see the attached single GPU.
-    5. [run the broadcast node](https://github.com/asyml/texar/blob/master/examples/distributed_gpu/lm_ptb_distributed.py#L194): run the broadcast operator before training
-- Data sharding:
-    1. To make sure different GPUs (processors) receive different data batches in each iteration, we [shard the training data](https://github.com/asyml/texar/blob/master/examples/distributed_gpu/lm_ptb_distributed.py#L194) into `N` parts, where `N` is the number of GPUs (processors).
-    2. In this example, `batch_size` in the config files denotes the total batch size in each iteration of all processors. That is, in each iteration, each processor receives `batch_size`/`N` data instances. This replicates the gradients in the single-GPU setting, and we use the same `learning_rate` as in single-GPU.
-
->>>>>>> 133adfe7
 
 ## Usage ##
 
